// Copyright (c) OpenFaaS Author(s) 2019. All rights reserved.
// Licensed under the MIT license. See LICENSE file in the project root for full license information.

package types

import (
	"context"
	"fmt"
	"log"
	"net/http"
	"sync"
	"time"

	"github.com/openfaas/faas-provider/auth"
)

// ControllerConfig configures a connector SDK controller
type ControllerConfig struct {
	// UpstreamTimeout controls maximum timeout invoking a function via the gateway
	UpstreamTimeout time.Duration

	//  GatewayURL is the remote OpenFaaS gateway
	GatewayURL string

	// PrintResponse if true prints the function responses
	PrintResponse bool

	// PrintResponseBody prints the function's response body to stdout
	PrintResponseBody bool

	// PrintRequestBody prints the request's body to stdout.
	PrintRequestBody bool

	// RebuildInterval the interval at which the topic map is rebuilt
	RebuildInterval time.Duration

	// TopicAnnotationDelimiter defines the character upon which to split the Topic annotation value
	TopicAnnotationDelimiter string

	// AsyncFunctionInvocation if true points to the asynchronous function route
	AsyncFunctionInvocation bool

	// PrintSync indicates whether the sync should be logged.
	PrintSync bool

<<<<<<< HEAD
	// Namespace defines the namespace of the functions to be mapped and invoked. If empty, all namespaces will be used.
	Namespace string
=======
	// ContentType defines which content type will be set in the header to inkoke the function. i.e "application/json".
	// Optional, if not set the Content-Type header will not be set.
	ContentType string

	// BasicAuth whether basic auth is enabled or disabled
	BasicAuth bool
>>>>>>> d791db51
}

// Controller is used to invoke functions on a per-topic basis and to subscribe to responses returned by said functions.
type Controller interface {
	Subscribe(subscriber ResponseSubscriber)
	Invoke(topic string, message *[]byte, headers http.Header)
	InvokeWithContext(ctx context.Context, topic string, message *[]byte, headers http.Header)
	BeginMapBuilder()
	Topics() []string
}

// controller is the default implementation of the Controller interface.
type controller struct {
	// Config for the controller
	Config *ControllerConfig

	// Invoker to invoke functions via HTTP(s)
	Invoker *Invoker

	// Map of which functions subscribe to which topics
	TopicMap *TopicMap

	// Credentials to access gateway
	Credentials *auth.BasicAuthCredentials

	// Subscribers which can receive messages from invocations.
	// See note on ResponseSubscriber interface about blocking/long-running
	// operations
	Subscribers []ResponseSubscriber

	// Lock used for synchronizing subscribers
	Lock *sync.RWMutex
}

// NewController create a new connector SDK controller
func NewController(credentials *auth.BasicAuthCredentials, config *ControllerConfig) Controller {

	gatewayFunctionPath := gatewayRoute(config)

	invoker := NewInvoker(gatewayFunctionPath,
		MakeClient(config.UpstreamTimeout),
		config.ContentType,
		config.PrintResponse,
		config.PrintRequestBody)

	subs := []ResponseSubscriber{}

	topicMap := NewTopicMap()

	c := controller{
		Config:      config,
		Invoker:     invoker,
		TopicMap:    &topicMap,
		Credentials: credentials,
		Subscribers: subs,
		Lock:        &sync.RWMutex{},
	}

	if config.PrintResponse {
		// printer := &{}
		c.Subscribe(&ResponsePrinter{config.PrintResponseBody})
	}

	go func(ch *chan InvokerResponse, controller *controller) {
		for {
			res := <-*ch

			controller.Lock.RLock()
			for _, sub := range controller.Subscribers {
				sub.Response(res)
			}
			controller.Lock.RUnlock()
		}
	}(&invoker.Responses, &c)

	return &c
}

// Subscribe adds a ResponseSubscriber to the list of subscribers
// which receive messages upon function invocation or error
// Note: it is not possible to Unsubscribe at this point using
// the API of the controller
func (c *controller) Subscribe(subscriber ResponseSubscriber) {
	c.Lock.Lock()
	defer c.Lock.Unlock()
	c.Subscribers = append(c.Subscribers, subscriber)
}

// Invoke attempts to invoke any functions which match the
// topic the incoming message was published on.
func (c *controller) Invoke(topic string, message *[]byte, headers http.Header) {
	c.InvokeWithContext(context.Background(), topic, message, headers)
}

// InvokeWithContext attempts to invoke any functions which match the topic
// the incoming message was published on while propagating context.
func (c *controller) InvokeWithContext(ctx context.Context, topic string, message *[]byte, headers http.Header) {
	c.Invoker.InvokeWithContext(ctx, c.TopicMap, topic, message, headers)
}

// BeginMapBuilder begins to build a map of function->topic by
// querying the API gateway.
func (c *controller) BeginMapBuilder() {

	lookupBuilder := FunctionLookupBuilder{
		GatewayURL:     c.Config.GatewayURL,
		Client:         MakeClient(c.Config.UpstreamTimeout),
		Credentials:    c.Credentials,
		TopicDelimiter: c.Config.TopicAnnotationDelimiter,
		Namespace:      c.Config.Namespace,
	}

	ticker := time.NewTicker(c.Config.RebuildInterval)
	go c.synchronizeLookups(ticker, &lookupBuilder, c.TopicMap)
}

func (c *controller) synchronizeLookups(ticker *time.Ticker,
	lookupBuilder *FunctionLookupBuilder,
	topicMap *TopicMap) {

	fn := func() {
		lookups, err := lookupBuilder.Build()
		if err != nil {
			log.Fatalln(err)
		}

		if c.Config.PrintSync {
			log.Println("Syncing topic map")
		}

		topicMap.Sync(&lookups)
	}

	fn()
	for {
		<-ticker.C
		fn()
	}
}

// Topics gets the list of topics that functions have indicated should
// be used as triggers.
func (c *controller) Topics() []string {
	return c.TopicMap.Topics()
}

func gatewayRoute(config *ControllerConfig) string {
	if config.AsyncFunctionInvocation {
		return fmt.Sprintf("%s/%s", config.GatewayURL, "async-function")
	}
	return fmt.Sprintf("%s/%s", config.GatewayURL, "function")
}<|MERGE_RESOLUTION|>--- conflicted
+++ resolved
@@ -43,17 +43,15 @@
 	// PrintSync indicates whether the sync should be logged.
 	PrintSync bool
 
-<<<<<<< HEAD
-	// Namespace defines the namespace of the functions to be mapped and invoked. If empty, all namespaces will be used.
-	Namespace string
-=======
 	// ContentType defines which content type will be set in the header to inkoke the function. i.e "application/json".
 	// Optional, if not set the Content-Type header will not be set.
 	ContentType string
 
 	// BasicAuth whether basic auth is enabled or disabled
 	BasicAuth bool
->>>>>>> d791db51
+
+	// Namespace defines the namespace of the functions to be mapped and invoked. If empty, all namespaces will be used.
+	Namespace string
 }
 
 // Controller is used to invoke functions on a per-topic basis and to subscribe to responses returned by said functions.
